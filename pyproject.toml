--- conflicted
+++ resolved
@@ -1,10 +1,6 @@
 [tool.poetry]
 name = "mmodel"
-<<<<<<< HEAD
 version = "0.7.0"
-=======
-version = "0.6.2"
->>>>>>> aa9643d2
 description = "Modular modeling framework for scientific modeling and prototyping."
 readme = "README.rst"
 license = "BSD-3-Clause"
@@ -16,11 +12,7 @@
 documentation = "https://marohn-group.github.io/mmodel-docs/"
 keywords = ["python", "scientific-modeling", "prototyping"]
 classifiers = [
-<<<<<<< HEAD
-    "Development Status :: 3 - Beta",
-=======
     "Development Status :: 4 - Beta",
->>>>>>> aa9643d2
     "Intended Audience :: Developers",
     "Topic :: Scientific/Engineering",
     "Topic :: Software Development :: Libraries :: Python Modules"
